# Copyright 2018 The Knative Authors
#
# Licensed under the Apache License, Version 2.0 (the "License");
# you may not use this file except in compliance with the License.
# You may obtain a copy of the License at
#
#     http://www.apache.org/licenses/LICENSE-2.0
#
# Unless required by applicable law or agreed to in writing, software
# distributed under the License is distributed on an "AS IS" BASIS,
# WITHOUT WARRANTIES OR CONDITIONS OF ANY KIND, either express or implied.
# See the License for the specific language governing permissions and
# limitations under the License.

presubmits:
  knative/serving:
    - build-tests: true
    - unit-tests: true
    - integration-tests: true
      args:
      - "--run-test"
      - "./test/e2e-tests.sh"
    - custom-test: upgrade-tests
      skip_branches:  # Skip these branches, as test isn't available.
      - release-0.1
      - release-0.2
      args:
      - "--run-test"
      - "./test/e2e-upgrade-tests.sh"
    - go-coverage: true
    - custom-test: perf-tests
      always_run: false
      skip_branches:  # Skip these branches, as test isn't available.
      - release-0.1
      - release-0.2
      - release-0.3
      command:
      - "./test/performance-tests.sh"

  knative/build:
    - build-tests: true
    - unit-tests: true
    - integration-tests: true
      needs-dind: true
    - go-coverage: true

  knative/client:
    - build-tests: true
    - unit-tests: true
    - integration-tests: true
    - go-coverage: true
      go-coverage-threshold: 50

  knative/eventing:
    - build-tests: true
    - unit-tests: true
    - integration-tests: true
    - go-coverage: true
      go-coverage-threshold: 50

  knative/eventing-sources:
    - build-tests: true
    - unit-tests: true
    - integration-tests: true
    - go-coverage: true
      go-coverage-threshold: 50

  knative/docs:
    - build-tests: true
    - unit-tests: true
    - integration-tests: true
      needs-dind: true
    - go-coverage: true
      go-coverage-threshold: 50

  knative/build-templates:
    - build-tests: true
    - unit-tests: true
    - integration-tests: true

  knative/pkg:
    - build-tests: true
    - unit-tests: true
    - integration-tests: true
    - go-coverage: true
      go-coverage-threshold: 50

  knative/test-infra:
    - build-tests: true
    - unit-tests: true
    - integration-tests: true

  knative/caching:
    - build-tests: true
    - unit-tests: true
    - integration-tests: true
    - go-coverage: true
      go-coverage-threshold: 50
  
  knative/observability:
    - build-tests: true
    - unit-tests: true
    - integration-tests: true

periodics:
  knative/serving:
    - continuous: true
      cron: "1 */2 * * *" # Run every other hour and one minute
      timeout: 100
    - branch-ci: true
      release: "0.4"
      cron: "25 8 * * *" # Run at 01:25PST every day (08:25 UTC)
    - branch-ci: true
      release: "0.5"
      cron: "35 8 * * *" # Run at 01:35PST every day (08:35 UTC)
    - custom-job: istio-1.0.7-mesh
      cron: "7 */2 * * *" # Run every other hour and seven minute
      command:
      - "./test/e2e-tests.sh"
      args:
      - "--istio-version"
      - "1.0.7"
      - "--mesh"
      timeout: 100
    - custom-job: istio-1.0.7-no-mesh
      cron: "22 */2 * * *" # Run every other hour and twenty-two minute
      command:
      - "./test/e2e-tests.sh"
      args:
      - "--istio-version"
      - "1.0.7"
      - "--no-mesh"
      timeout: 100
    - custom-job: istio-1.1.2-mesh
      cron: "37 */2 * * *" # Run every other hour and thirty-seven minute
      command:
      - "./test/e2e-tests.sh"
      args:
      - "--istio-version"
      - "1.1.2"
      - "--mesh"
      timeout: 100
    - custom-job: istio-1.1.2-no-mesh
      cron: "52 */2 * * *" # Run every other hour and fifty-two minute
      command:
      - "./test/e2e-tests.sh"
      args:
      - "--istio-version"
      - "1.1.2"
      - "--no-mesh"
      timeout: 100
    - nightly: true
      cron: "1 8 * * *" # Run at 01:01PST every day (08:01 UTC)
    - dot-release: true
      cron: "1 9 * * 2" # Run at 02:01PST every Tuesday (09:01 UTC)
    - auto-release: true
      cron: "3 */2 * * *" # Run every two hours and three minutes
    - custom-job: playground
      cron: "1 9 * * 6" # Run at 02:01PST every Saturday (09:01 UTC)
      command:
      - "./hack/deploy.sh"
      args:
      - "knative-playground"
      timeout: 90
    - latency: true
      cron: "5 8 * * *" # Run at 01:05PST every day (08:05 UTC)
    - performance: true
      cron: "0 1 * * *" # Run at 01:00 every day
    - webhook-apicoverage: true
      cron: "5 9 * * *" # Run at 02:05PST every day (09:05 UTC)

  knative/build:
    - continuous: true
      cron: "15 * * * *" # Run every hour and 15 minutes
    - branch-ci: true
      release: "0.5"
      cron: "45 8 * * *" # Run at 01:45PST every day (08:45 UTC)
    - nightly: true
      cron: "31 8 * * *" # Run at 01:31PST every day (08:31 UTC)
      needs-dind: true
    - dot-release: true
      cron: "11 9 * * 2" # Run at 02:11PST every Tuesday (09:11 UTC)
    - auto-release: true
      cron: "7 */2 * * *" # Run every two hours and seven minutes
      needs-dind: true
    - latency: true
      cron: "5 8 * * *" # Run at 01:05PST every day (08:05 UTC)

  knative/docs:
    - continuous: true
      needs-dind: true
      cron: "50 * * * *" # Run every hour and 50 minutes

  knative/eventing:
    - continuous: true
      cron: "30 * * * *" # Run every hour and 30 minutes
    - branch-ci: true
      release: "0.5"
      cron: "40 8 * * *" # Run at 01:40PST every day (08:40 UTC)
    - nightly: true
      cron: "16 9 * * *" # Run at 02:16PST every day (09:16 UTC)
    - dot-release: true
      cron: "19 9 * * 2" # Run at 02:19PST every Tuesday (09:19 UTC)
    - auto-release: true
      cron: "5 */2 * * *" # Run every two hours and five minutes

  knative/eventing-sources:
    - continuous: true
      cron: "30 * * * *" # Run every hour and 30 minutes
    - branch-ci: true
      release: "0.5"
      cron: "50 8 * * *" # Run at 01:50PST every day (08:50 UTC)
    - nightly: true
      cron: "16 9 * * *" # Run at 02:16PST every day (09:16 UTC)
    - dot-release: true
      cron: "17 9 * * 2" # Run at 02:17PST every Tuesday (09:17 UTC)
    - auto-release: true
      cron: "5 */2 * * *" # Run every two hours and five minutes

  knative/build-templates:
    - continuous: true
      cron: "40 * * * *" # Run every hour and 40 minutes

  knative/pkg:
    - continuous: true
      cron: "45 * * * *" # Run every hour and 45 minutes

  knative/caching:
    - continuous: true
<<<<<<< HEAD
=======
      cron: "30 * * * *" # Run every hour and 30 minutes

  knative/client:
    - continuous: false
  
  knative/observability:
    - continuous: true
>>>>>>> 49f428b0
      cron: "30 * * * *" # Run every hour and 30 minutes<|MERGE_RESOLUTION|>--- conflicted
+++ resolved
@@ -227,14 +227,8 @@
 
   knative/caching:
     - continuous: true
-<<<<<<< HEAD
-=======
       cron: "30 * * * *" # Run every hour and 30 minutes
-
-  knative/client:
-    - continuous: false
   
   knative/observability:
     - continuous: true
->>>>>>> 49f428b0
       cron: "30 * * * *" # Run every hour and 30 minutes